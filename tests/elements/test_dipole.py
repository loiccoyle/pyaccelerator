from unittest import TestCase

import numpy as np

from accelerator.elements.dipole import Dipole
from accelerator.lattice import Lattice

n_dipoles = 6
perim = 1e3  # 1km
l_dipole = perim / n_dipoles
angle_dipole = 2 * np.pi / n_dipoles
rho_dipole = l_dipole / angle_dipole


class TestDipole(TestCase):
    def test_init(self):
        dipole = Dipole(rho_dipole, angle_dipole)
        assert dipole.length == l_dipole
<<<<<<< HEAD
=======
        assert dipole.name.startswith("dipole_")
        dipole = Dipole(rho_dipole, angle_dipole, name="some_name")
        assert dipole.name == "some_name"
>>>>>>> 28016e5f

    def test_transfer_matrix(self):
        dipole = Dipole(rho_dipole, angle_dipole)
        expected_transfer_matrix_h = np.array(
            [[0.5, 1.37832224e02], [-5.44139809e-03, 0.5]]
        )
        expected_transfer_matrix_v = np.array([[1, l_dipole], [0, 1]])
        m_h, m_v = dipole._get_transfer_matrix_h(), dipole._get_transfer_matrix_v()
        assert np.allclose(m_h, expected_transfer_matrix_h)
        assert np.allclose(m_v, expected_transfer_matrix_v)
        assert np.allclose(dipole.m_h, m_h)
        assert np.allclose(dipole.m_v, m_v)

    def test_slice(self):
        dipole = Dipole(rho_dipole, angle_dipole)
        assert len(dipole.slice(10)) == 10
        assert isinstance(dipole.slice(10), Lattice)
        assert np.allclose(dipole.slice(10).m_h, dipole.m_h)
        assert np.allclose(dipole.slice(10).m_v, dipole.m_v)
        assert dipole.slice(10)[0].name == dipole.name + "_slice_0"

    def test_repr(self):
        repr(Dipole(rho_dipole, angle_dipole))

    def test_dxztheta_ds(self):
        dipole = Dipole(rho_dipole, angle_dipole)
        # TODO: do the math to check this.
        dipole._dxztheta_ds(0, l_dipole)

    def test_serialize(self):
        dipole = Dipole(rho_dipole, angle_dipole)
        dic = dipole._serialize()
        assert dic["element"] == "Dipole"
        assert dic["rho"] == rho_dipole
        assert dic["theta"] == angle_dipole
        assert dic["name"] == dipole.name

        # make sure that if the instance's attribute is changed
        # the serialization takes the new values.
        dipole = Dipole(rho_dipole, angle_dipole)
        dipole.rho = 2 * dipole.rho
        dipole.theta = 2 * dipole.theta
        dic = dipole._serialize()
        assert dic["element"] == "Dipole"
        assert dic["rho"] == dipole.rho
        assert dic["theta"] == dipole.theta
        assert dic["name"] == dipole.name

    def test_plot(self):
        dipole = Dipole(rho_dipole, angle_dipole)
        dipole.plot()

    def test_copy(self):
        dipole = Dipole(rho_dipole, angle_dipole)
        copy = dipole.copy()
        assert copy.rho == dipole.rho
        assert copy.theta == dipole.theta
        assert copy.name == dipole.name

        # make sure that if the instance's attribute is changed
        # copying takes the new values.
        dipole = Dipole(rho_dipole, angle_dipole)
        dipole.rho = 2 * dipole.rho
        dipole.theta = 2 * dipole.theta
        copy = dipole.copy()
        assert copy.rho == dipole.rho
        assert copy.theta == dipole.theta
        assert copy.name == dipole.name<|MERGE_RESOLUTION|>--- conflicted
+++ resolved
@@ -16,12 +16,9 @@
     def test_init(self):
         dipole = Dipole(rho_dipole, angle_dipole)
         assert dipole.length == l_dipole
-<<<<<<< HEAD
-=======
         assert dipole.name.startswith("dipole_")
         dipole = Dipole(rho_dipole, angle_dipole, name="some_name")
         assert dipole.name == "some_name"
->>>>>>> 28016e5f
 
     def test_transfer_matrix(self):
         dipole = Dipole(rho_dipole, angle_dipole)
