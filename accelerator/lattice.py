--- conflicted
+++ resolved
@@ -211,14 +211,8 @@
         self,
         twiss: Sequence[float],
         plane: str = "h",
-<<<<<<< HEAD
-    ) -> np.recarray:
+    ) -> TransportedTwiss:
         """Transport the given twiss parameters along the lattice.
-=======
-        twiss: bool = False,
-    ) -> Union[TransportedPhasespace, TransportedTwiss]:
-        """Transport the given phase space along the lattice.
->>>>>>> ce1bdaaf
 
         Args:
             twiss: list of twiss parameters, beta[m], alpha[rad], and
