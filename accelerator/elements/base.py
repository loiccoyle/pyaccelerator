--- conflicted
+++ resolved
@@ -16,22 +16,6 @@
             class's subclasses.
     """
 
-<<<<<<< HEAD
-        Args:
-            length: length of the element.
-        """
-        self.length = length
-
-    @property
-    def m_h(self) -> TransferMatrix:
-        m_h, _ = self.transfer_matrix()
-        return TransferMatrix(m_h)
-
-    @property
-    def m_v(self) -> TransferMatrix:
-        _, m_v = self.transfer_matrix()
-        return TransferMatrix(m_v)
-=======
     def __init__(self, *instance_args):
         # args of the subclass instance.
         self._instance_args = instance_args
@@ -49,7 +33,6 @@
     def m_v(self) -> TransferMatrix:
         """Vertical phase space transfer matrix."""
         return TransferMatrix(self._get_transfer_matrix_v())
->>>>>>> 28016e5f
 
     @abstractmethod
     def _get_transfer_matrix_h(self) -> np.ndarray:  # pragma: no cover
